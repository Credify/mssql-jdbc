--- conflicted
+++ resolved
@@ -639,11 +639,7 @@
         // put the user properties into the connect properties
         int nTimeout = DriverManager.getLoginTimeout();
         if (nTimeout > 0) {
-<<<<<<< HEAD
             connectProperties.put(SQLServerDriverIntProperty.LOGIN_TIMEOUT.toString(), Integer.valueOf(nTimeout).toString());
-=======
-            connectProperties.put(SQLServerDriverIntProperty.LOGIN_TIMEOUT.toString(), ((Integer)nTimeout).toString());
->>>>>>> 5d15edb7
         }
 
         // Merge connectProperties (from URL) and supplied properties from user.
