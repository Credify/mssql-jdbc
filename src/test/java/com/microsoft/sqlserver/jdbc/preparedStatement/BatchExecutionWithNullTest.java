/*
 * Microsoft JDBC Driver for SQL Server
 * 
 * Copyright(c) Microsoft Corporation All rights reserved.
 * 
 * This program is made available under the terms of the MIT License. See the LICENSE file in the project root for more information.
 */
package com.microsoft.sqlserver.jdbc.preparedStatement;

import static org.junit.jupiter.api.Assertions.assertTrue;
import static org.junit.jupiter.api.Assumptions.assumeTrue;

import java.sql.Connection;
import java.sql.DriverManager;
import java.sql.PreparedStatement;
import java.sql.ResultSet;
import java.sql.SQLException;
import java.sql.Statement;
import java.sql.Types;

import org.junit.jupiter.api.AfterAll;
import org.junit.jupiter.api.BeforeEach;
import org.junit.jupiter.api.Test;
import org.junit.platform.runner.JUnitPlatform;
import org.junit.runner.RunWith;
import org.opentest4j.TestAbortedException;

import com.microsoft.sqlserver.jdbc.SQLServerStatement;
import com.microsoft.sqlserver.testframework.AbstractTest;
import com.microsoft.sqlserver.testframework.DBConnection;
import com.microsoft.sqlserver.testframework.Utils;

@RunWith(JUnitPlatform.class)
public class BatchExecutionWithNullTest extends AbstractTest {

    static Statement stmt = null;
    static Connection connection = null;
    static PreparedStatement pstmt = null;
    static PreparedStatement pstmt1 = null;
    static ResultSet rs = null;

    /**
     * Test with combination of setString and setNull which cause the "Violation of PRIMARY KEY constraint and internally "Could not find prepared
     * statement with handle X" error.
     * 
     * @throws SQLException
     */
    @Test
    public void testAddBatch2() throws SQLException {
        // try {
        String sPrepStmt = "insert into esimple (id, name) values (?, ?)";
        int updateCountlen = 0;
        int key = 42;

        // this is the minimum sequence, I've found to trigger the error
        pstmt = connection.prepareStatement(sPrepStmt);
        pstmt.setInt(1, key++);
        pstmt.setNull(2, Types.VARCHAR);
        pstmt.addBatch();

        pstmt.setInt(1, key++);
        pstmt.setString(2, "FOO");
        pstmt.addBatch();

        pstmt.setInt(1, key++);
        pstmt.setNull(2, Types.VARCHAR);
        pstmt.addBatch();

        int[] updateCount = pstmt.executeBatch();
        updateCountlen += updateCount.length;

        pstmt.setInt(1, key++);
        pstmt.setString(2, "BAR");
        pstmt.addBatch();

        pstmt.setInt(1, key++);
        pstmt.setNull(2, Types.VARCHAR);
        pstmt.addBatch();

        updateCount = pstmt.executeBatch();
        updateCountlen += updateCount.length;

        assertTrue(updateCountlen == 5, "addBatch does not add the SQL Statements to Batch ,call to addBatch failed");

        String sPrepStmt1 = "select count(*) from esimple";

        pstmt1 = connection.prepareStatement(sPrepStmt1);
        rs = pstmt1.executeQuery();
        rs.next();
        assertTrue(rs.getInt(1) == 5, "affected rows does not match with batch size. Insert failed");
        pstmt1.close();

    }

    /**
     * Tests the same as addBatch2, only with AE on the connection string
     * 
     * @throws SQLException
     */
    @Test
    public void testAddbatch2AEOnConnection() throws SQLException {
        connection = DriverManager.getConnection(connectionString + ";columnEncryptionSetting=Enabled;");
        testAddBatch2();
    }

    @BeforeEach
    public void testSetup() throws TestAbortedException, Exception {
        assumeTrue(13 <= new DBConnection(connectionString).getServerVersion(),
                "Aborting test case as SQL Server version is not compatible with Always encrypted ");

        connection = DriverManager.getConnection(connectionString);
        SQLServerStatement stmt = (SQLServerStatement) connection.createStatement();
        Utils.dropTableIfExists("esimple", stmt);
        String sql1 = "create table esimple (id integer not null, name varchar(255), constraint pk_esimple primary key (id))";
        stmt.execute(sql1);
        stmt.close();
    }

    @AfterAll
<<<<<<< HEAD
    public static void terminateVariation() throws TestAbortedException, Exception {
=======
    public static void terminateVariation() throws SQLException {
        connection = DriverManager.getConnection(connectionString);
>>>>>>> 2c357ce7

        assumeTrue(13 <= new DBConnection(connectionString).getServerVersion(),
                "Aborting test case as SQL Server version is not compatible with Always encrypted ");
        SQLServerStatement stmt = (SQLServerStatement) connection.createStatement();
        Utils.dropTableIfExists("esimple", stmt);

        if (null != pstmt) {
            pstmt.close();
        }
        if (null != pstmt1) {
            pstmt1.close();
        }
        if (null != stmt) {
            stmt.close();
        }
        if (null != rs) {
            rs.close();
        }
        if (null != connection) {
            connection.close();
        }
    }
}<|MERGE_RESOLUTION|>--- conflicted
+++ resolved
@@ -117,15 +117,9 @@
     }
 
     @AfterAll
-<<<<<<< HEAD
-    public static void terminateVariation() throws TestAbortedException, Exception {
-=======
     public static void terminateVariation() throws SQLException {
         connection = DriverManager.getConnection(connectionString);
->>>>>>> 2c357ce7
-
-        assumeTrue(13 <= new DBConnection(connectionString).getServerVersion(),
-                "Aborting test case as SQL Server version is not compatible with Always encrypted ");
+        
         SQLServerStatement stmt = (SQLServerStatement) connection.createStatement();
         Utils.dropTableIfExists("esimple", stmt);
 
