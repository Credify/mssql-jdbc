/*
 * Microsoft JDBC Driver for SQL Server
 * 
 * Copyright(c) Microsoft Corporation All rights reserved.
 * 
 * This program is made available under the terms of the MIT License. See the LICENSE file in the project root for more information.
 */
package com.microsoft.sqlserver.jdbc.unit.statement;

import static org.hamcrest.CoreMatchers.containsString;
import static org.hamcrest.MatcherAssert.assertThat;
import static org.junit.jupiter.api.Assertions.assertEquals;
import static org.junit.jupiter.api.Assertions.assertTrue;
import static org.junit.jupiter.api.Assertions.fail;
import static org.junit.jupiter.api.Assumptions.assumeTrue;

import java.lang.reflect.Field;
import java.sql.BatchUpdateException;
import java.sql.Connection;
import java.sql.DriverManager;
import java.sql.SQLException;
import java.sql.Statement;
import java.util.Arrays;
import java.util.logging.Level;
import java.util.logging.Logger;

import org.junit.jupiter.api.DisplayName;
import org.junit.jupiter.api.Test;
import org.junit.platform.runner.JUnitPlatform;
import org.junit.runner.RunWith;

<<<<<<< HEAD
import com.microsoft.sqlserver.jdbc.SQLServerConnection;
=======
>>>>>>> 405c704e
import com.microsoft.sqlserver.jdbc.TestResource;
import com.microsoft.sqlserver.testframework.AbstractSQLGenerator;
import com.microsoft.sqlserver.testframework.AbstractTest;
import com.microsoft.sqlserver.testframework.DBConnection;
import com.microsoft.sqlserver.testframework.Utils;
import com.microsoft.sqlserver.testframework.util.RandomUtil;

/**
 * Tests batch execution with errors
 *
 */
@RunWith(JUnitPlatform.class)
public class BatchExecuteWithErrorsTest extends AbstractTest {

    public static final Logger log = Logger.getLogger("BatchExecuteWithErrors");
    Connection con = null;
    String tableN = RandomUtil.getIdentifier("t_Repro47239");
    final String tableName = AbstractSQLGenerator.escapeIdentifier(tableN);
    final String insertStmt = "INSERT INTO " + tableName + " VALUES (999, 'HELLO', '4/12/1994')";
    final String error16 = "RAISERROR ('raiserror level 16',16,42)";
    final String select = "SELECT 1";
    final String dateConversionError = "insert into " + tableName + " values (999999, 'Hello again', 'asdfasdf')";

    /**
     * Batch test
     * @throws Exception 
     */
    @Test
    @DisplayName("Batch Test")
    public void Repro47239() throws Exception {
        Repro47239Internal("BatchInsert");
    }
    
    @Test
    @DisplayName("Batch Test using bulk copy API")
    public void Repro47239UseBulkCopyAPI() throws Exception {
        Repro47239Internal("BulkCopy");
    }
    
    /**
     * Tests large methods, supported in 42
     * 
     * @throws Exception
     */
    @Test
    @DisplayName("Regression test for using 'large' methods")
    public void Repro47239large() throws Exception {
        Repro47239largeInternal("BatchInsert");
    }
    
    @Test
    @DisplayName("Regression test for using 'large' methods using bulk copy API")
    public void Repro47239largeUseBulkCopyAPI() throws Exception {
        Repro47239largeInternal("BulkCopy");
    }
    
    private void Repro47239Internal(String mode) throws Exception {
        String tableN = RandomUtil.getIdentifier("t_Repro47239");
        final String tableName = AbstractSQLGenerator.escapeIdentifier(tableN);
        final String insertStmt = "INSERT INTO " + tableName + " VALUES (999, 'HELLO', '4/12/1994')";
        final String error16 = "RAISERROR ('raiserror level 16',16,42)";
        final String select = "SELECT 1";
        final String dateConversionError = "insert into " + tableName + " values (999999, 'Hello again', 'asdfasdf')";

        String warning;
        String error;
        String severe;
        con = DriverManager.getConnection(connectionString);
        if (DBConnection.isSqlAzure(con)) {
            // SQL Azure will throw exception for "raiserror WITH LOG", so the following RAISERROR statements have not "with log" option
            warning = "RAISERROR ('raiserror level 4',4,1)";
            error = "RAISERROR ('raiserror level 11',11,1)";
            // On SQL Azure, raising FATAL error by RAISERROR() is not supported and there is no way to
            // cut the current connection by a statement inside a SQL batch.
            // Details: Although one can simulate a fatal error (that cuts the connections) by dropping the database,
            // this simulation cannot be written entirely in TSQL (because it needs a new connection),
            // and thus it cannot be put into a TSQL batch and it is useless here.
            // So we have to skip the last scenario of this test case, i.e. "Test Severe (connection-closing) errors"
            // It is worthwhile to still execute the first 5 test scenarios of this test case, in order to have best test coverage.
            severe = "--Not executed when testing against SQL Azure";  // this is a dummy statement that never being executed on SQL Azure
        }
        else {
            warning = "RAISERROR ('raiserror level 4',4,1) WITH LOG";
            error = "RAISERROR ('raiserror level 11',11,1) WITH LOG";
            severe = "RAISERROR ('raiserror level 20',20,1) WITH LOG";
        }
        con.close();

        int[] actualUpdateCounts;
        int[] expectedUpdateCounts;
        String actualExceptionText;

        // SQL Server 2005 driver
        try {
            Class.forName("com.microsoft.sqlserver.jdbc.SQLServerDriver");
        }
        catch (ClassNotFoundException e1) {
            fail(e1.toString());
        }
        try (Connection conn = DriverManager.getConnection(connectionString)) {
            if (mode.equalsIgnoreCase("bulkcopy")) {
                modifyConnectionForBulkCopyAPI((SQLServerConnection) conn);
            }
<<<<<<< HEAD
            try (Statement stmt = conn.createStatement()) {
                
                try {
                    Utils.dropTableIfExists(tableName, stmt);
                }
                catch (Exception ignored) {
                }
                stmt.executeUpdate(
                        "create table " + tableName + " (c1_int int, c2_varchar varchar(20), c3_date datetime, c4_int int identity(1,1) primary key)");

                // Regular Statement batch update
                expectedUpdateCounts = new int[] {1, -2, 1, -2, 1, -2};
                Statement batchStmt = conn.createStatement();
                batchStmt.addBatch(insertStmt);
                batchStmt.addBatch(warning);
                batchStmt.addBatch(insertStmt);
                batchStmt.addBatch(warning);
                batchStmt.addBatch(insertStmt);
                batchStmt.addBatch(warning);
                try {
                    actualUpdateCounts = batchStmt.executeBatch();
                    actualExceptionText = "";
                }
                catch (BatchUpdateException bue) {
                    actualUpdateCounts = bue.getUpdateCounts();
                    actualExceptionText = bue.getMessage();
                    if (log.isLoggable(Level.FINE)) {
                        log.fine("BatchUpdateException occurred. Message:" + actualExceptionText);
                    }
                }
                finally {
                    batchStmt.close();
                }
                if (log.isLoggable(Level.FINE)) {
                    log.fine("UpdateCounts:");
                }
                for (int updateCount : actualUpdateCounts) {
                    log.fine("" + updateCount + ",");
                }
                log.fine("");
                assertTrue(Arrays.equals(actualUpdateCounts, expectedUpdateCounts), TestResource.getResource("R_testInterleaved"));

                expectedUpdateCounts = new int[] {-3, 1, 1, 1};
                stmt.addBatch(error);
                stmt.addBatch(insertStmt);
                stmt.addBatch(insertStmt);
                stmt.addBatch(insertStmt);
                try {
                    actualUpdateCounts = stmt.executeBatch();
                    actualExceptionText = "";
                }
                catch (BatchUpdateException bue) {
                    actualUpdateCounts = bue.getUpdateCounts();
                    actualExceptionText = bue.getMessage();
                }
                log.fine("UpdateCounts:");
                for (int updateCount : actualUpdateCounts) {
                    log.fine("" + updateCount + ",");
                }
                log.fine("");
                assertTrue(Arrays.equals(actualUpdateCounts, expectedUpdateCounts), TestResource.getResource("R_errorFollowInserts"));
                // 50280
                expectedUpdateCounts = new int[] {1, -3};
                stmt.addBatch(insertStmt);
                stmt.addBatch(error16);
                try {
                    actualUpdateCounts = stmt.executeBatch();
                    actualExceptionText = "";
                }
                catch (BatchUpdateException bue) {
                    actualUpdateCounts = bue.getUpdateCounts();
                    actualExceptionText = bue.getMessage();
                }
                for (int updateCount : actualUpdateCounts) {
                    log.fine("" + updateCount + ",");
                }
                log.fine("");
                assertTrue(Arrays.equals(actualUpdateCounts, expectedUpdateCounts), TestResource.getResource("R_errorFollow50280"));

                // Test "soft" errors
                conn.setAutoCommit(false);
                stmt.addBatch(select);
                stmt.addBatch(insertStmt);
                stmt.addBatch(select);
                stmt.addBatch(insertStmt);
                try {
                    stmt.executeBatch();
                    // Soft error test: executeBatch unexpectedly succeeded
                    assertEquals(true, false, TestResource.getResource("R_shouldThrowException"));
                }
                catch (BatchUpdateException bue) {
                    assertEquals("A result set was generated for update.", bue.getMessage(), TestResource.getResource("R_unexpectedExceptionContent"));
                    assertEquals(Arrays.equals(bue.getUpdateCounts(), new int[] {-3, 1, -3, 1}), true,
                            TestResource.getResource("R_incorrectUpdateCount"));
                }
                conn.rollback();

                // Defect 128801: Rollback (with conversion error) should throw SQLException
                stmt.addBatch(dateConversionError);
                stmt.addBatch(insertStmt);
                stmt.addBatch(insertStmt);
                stmt.addBatch(insertStmt);
                try {
                    stmt.executeBatch();
                }
                catch (BatchUpdateException bue) {
                    assertThat(bue.getMessage(), containsString(TestResource.getResource("R_syntaxErrorDateConvert")));
                    // CTestLog.CompareStartsWith(bue.getMessage(), "Syntax error converting date", "Transaction rollback with conversion error threw wrong
                    // BatchUpdateException");
                }
                catch (SQLException e) {
                    assertThat(e.getMessage(), containsString(TestResource.getResource("R_dateConvertError")));
                    // CTestLog.CompareStartsWith(e.getMessage(), "Conversion failed when converting date", "Transaction rollback with conversion error threw
                    // wrong SQLException");
                }

                conn.setAutoCommit(true);

                // On SQL Azure, raising FATAL error by RAISERROR() is not supported and there is no way to
                // cut the current connection by a statement inside a SQL batch.
                // Details: Although one can simulate a fatal error (that cuts the connections) by dropping the database,
                // this simulation cannot be written entirely in TSQL (because it needs a new connection),
                // and thus it cannot be put into a TSQL batch and it is useless here.
                // So we have to skip the last scenario of this test case, i.e. "Test Severe (connection-closing) errors"
                // It is worthwhile to still execute the first 5 test scenarios of this test case, in order to have best test coverage.
                if (!DBConnection.isSqlAzure(conn)) {
                    // Test Severe (connection-closing) errors
                    stmt.addBatch(error);
                    stmt.addBatch(insertStmt);
                    stmt.addBatch(warning);
                    // TODO Removed until ResultSet refactoring task (45832) is complete.
                    // stmt.addBatch(select); // error: select not permitted in batch
                    stmt.addBatch(insertStmt);
                    stmt.addBatch(severe);
                    stmt.addBatch(insertStmt);
                    stmt.addBatch(insertStmt);
                    try {
                        stmt.executeBatch();
                        // Test fatal errors batch execution succeeded (should have failed)
                        assertEquals(false, true, TestResource.getResource("R_shouldThrowException"));
                    }
                    catch (BatchUpdateException bue) {
                        // Test fatal errors returned BatchUpdateException rather than SQLException
                        assertEquals(false, true, TestResource.getResource("R_unexpectedException") + bue.getMessage());

                    }
                    catch (SQLException e) {
                        actualExceptionText = e.getMessage();

                        if (actualExceptionText.endsWith("reset")) {
                            assertTrue(actualExceptionText.equalsIgnoreCase("Connection reset"), TestResource.getResource("R_unexpectedExceptionContent") + ": " + actualExceptionText);
                        }
                        else {
                            assertTrue(actualExceptionText.equalsIgnoreCase("raiserror level 20"), TestResource.getResource("R_unexpectedExceptionContent") + ": " + actualExceptionText);
                        }
                    }
                }

                try {
                    stmt.executeUpdate("drop table " + tableName);
                }
                catch (Exception ignored) {
=======
        }
        finally {
            batchStmt.close();
        }
        if (log.isLoggable(Level.FINE)) {
            log.fine("UpdateCounts:");
        }
        for (int updateCount : actualUpdateCounts) {
            log.fine("" + updateCount + ",");
        }
        log.fine("");
        assertTrue(Arrays.equals(actualUpdateCounts, expectedUpdateCounts), TestResource.getResource("R_testInterleaved"));

        expectedUpdateCounts = new int[] {-3, 1, 1, 1};
        stmt.addBatch(error);
        stmt.addBatch(insertStmt);
        stmt.addBatch(insertStmt);
        stmt.addBatch(insertStmt);
        try {
            actualUpdateCounts = stmt.executeBatch();
            actualExceptionText = "";
        }
        catch (BatchUpdateException bue) {
            actualUpdateCounts = bue.getUpdateCounts();
            actualExceptionText = bue.getMessage();
        }
        log.fine("UpdateCounts:");
        for (int updateCount : actualUpdateCounts) {
            log.fine("" + updateCount + ",");
        }
        log.fine("");
        assertTrue(Arrays.equals(actualUpdateCounts, expectedUpdateCounts), TestResource.getResource("R_errorFollowInserts"));
        // 50280
        expectedUpdateCounts = new int[] {1, -3};
        stmt.addBatch(insertStmt);
        stmt.addBatch(error16);
        try {
            actualUpdateCounts = stmt.executeBatch();
            actualExceptionText = "";
        }
        catch (BatchUpdateException bue) {
            actualUpdateCounts = bue.getUpdateCounts();
            actualExceptionText = bue.getMessage();
        }
        for (int updateCount : actualUpdateCounts) {
            log.fine("" + updateCount + ",");
        }
        log.fine("");
        assertTrue(Arrays.equals(actualUpdateCounts, expectedUpdateCounts), TestResource.getResource("R_errorFollow50280"));

        // Test "soft" errors
        conn.setAutoCommit(false);
        stmt.addBatch(select);
        stmt.addBatch(insertStmt);
        stmt.addBatch(select);
        stmt.addBatch(insertStmt);
        try {
            stmt.executeBatch();
            // Soft error test: executeBatch unexpectedly succeeded
            assertEquals(true, false, TestResource.getResource("R_shouldThrowException"));
        }
        catch (BatchUpdateException bue) {
            assertEquals("A result set was generated for update.", bue.getMessage(), TestResource.getResource("R_unexpectedExceptionContent"));
            assertEquals(Arrays.equals(bue.getUpdateCounts(), new int[] {-3, 1, -3, 1}), true,
                    TestResource.getResource("R_incorrectUpdateCount"));
        }
        conn.rollback();

        // Defect 128801: Rollback (with conversion error) should throw SQLException
        stmt.addBatch(dateConversionError);
        stmt.addBatch(insertStmt);
        stmt.addBatch(insertStmt);
        stmt.addBatch(insertStmt);
        try {
            stmt.executeBatch();
        }
        catch (BatchUpdateException bue) {
            assertThat(bue.getMessage(), containsString(TestResource.getResource("R_syntaxErrorDateConvert")));
            // CTestLog.CompareStartsWith(bue.getMessage(), "Syntax error converting date", "Transaction rollback with conversion error threw wrong
            // BatchUpdateException");
        }
        catch (SQLException e) {
            assertThat(e.getMessage(), containsString(TestResource.getResource("R_dateConvertError")));
            // CTestLog.CompareStartsWith(e.getMessage(), "Conversion failed when converting date", "Transaction rollback with conversion error threw
            // wrong SQLException");
        }

        conn.setAutoCommit(true);

        // On SQL Azure, raising FATAL error by RAISERROR() is not supported and there is no way to
        // cut the current connection by a statement inside a SQL batch.
        // Details: Although one can simulate a fatal error (that cuts the connections) by dropping the database,
        // this simulation cannot be written entirely in TSQL (because it needs a new connection),
        // and thus it cannot be put into a TSQL batch and it is useless here.
        // So we have to skip the last scenario of this test case, i.e. "Test Severe (connection-closing) errors"
        // It is worthwhile to still execute the first 5 test scenarios of this test case, in order to have best test coverage.
        if (!DBConnection.isSqlAzure(conn)) {
            // Test Severe (connection-closing) errors
            stmt.addBatch(error);
            stmt.addBatch(insertStmt);
            stmt.addBatch(warning);
            // TODO Removed until ResultSet refactoring task (45832) is complete.
            // stmt.addBatch(select); // error: select not permitted in batch
            stmt.addBatch(insertStmt);
            stmt.addBatch(severe);
            stmt.addBatch(insertStmt);
            stmt.addBatch(insertStmt);
            try {
                stmt.executeBatch();
                // Test fatal errors batch execution succeeded (should have failed)
                assertEquals(false, true, TestResource.getResource("R_shouldThrowException"));
            }
            catch (BatchUpdateException bue) {
                // Test fatal errors returned BatchUpdateException rather than SQLException
                assertEquals(false, true, TestResource.getResource("R_unexpectedException") + bue.getMessage());

            }
            catch (SQLException e) {
                actualExceptionText = e.getMessage();

                if (actualExceptionText.endsWith("reset")) {
                    assertTrue(actualExceptionText.equalsIgnoreCase("Connection reset"), TestResource.getResource("R_unexpectedExceptionContent") + ": " + actualExceptionText);
                }
                else {
                    assertTrue(actualExceptionText.equalsIgnoreCase("raiserror level 20"), TestResource.getResource("R_unexpectedExceptionContent") + ": " + actualExceptionText);
>>>>>>> 405c704e
                }
            }

        }
    }
    
    private void Repro47239largeInternal(String mode) throws Exception {

<<<<<<< HEAD
=======
    /**
     * Tests large methods, supported in 42
     * 
     * @throws Exception
     */
    @Test
    @DisplayName("Regression test for using 'large' methods")
    public void Repro47239large() throws Exception {

>>>>>>> 405c704e
        assumeTrue("JDBC42".equals(Utils.getConfiguredProperty("JDBC_Version")), TestResource.getResource("R_incompatJDBC"));
        // the DBConnection for detecting whether the server is SQL Azure or SQL Server.
        con = DriverManager.getConnection(connectionString);
        final String warning;
        final String error;
        final String severe;
        if (DBConnection.isSqlAzure(con)) {
            // SQL Azure will throw exception for "raiserror WITH LOG", so the following RAISERROR statements have not "with log" option
            warning = "RAISERROR ('raiserror level 4',4,1)";
            error = "RAISERROR ('raiserror level 11',11,1)";
            // On SQL Azure, raising FATAL error by RAISERROR() is not supported and there is no way to
            // cut the current connection by a statement inside a SQL batch.
            // Details: Although one can simulate a fatal error (that cuts the connections) by dropping the database,
            // this simulation cannot be written entirely in TSQL (because it needs a new connection),
            // and thus it cannot be put into a TSQL batch and it is useless here.
            // So we have to skip the last scenario of this test case, i.e. "Test Severe (connection-closing) errors"
            // It is worthwhile to still execute the first 5 test scenarios of this test case, in order to have best test coverage.
            severe = "--Not executed when testing against SQL Azure";  // this is a dummy statement that never being executed on SQL Azure
        }
        else {
            warning = "RAISERROR ('raiserror level 4',4,1) WITH LOG";
            error = "RAISERROR ('raiserror level 11',11,1) WITH LOG";
            severe = "RAISERROR ('raiserror level 20',20,1) WITH LOG";
        }
        con.close();

        long[] actualUpdateCounts;
        long[] expectedUpdateCounts;
        String actualExceptionText;

        // SQL Server 2005 driver
        Class.forName("com.microsoft.sqlserver.jdbc.SQLServerDriver");
<<<<<<< HEAD
        
        try (Connection conn = DriverManager.getConnection(connectionString)) {
            if (mode.equalsIgnoreCase("bulkcopy")) {
                modifyConnectionForBulkCopyAPI((SQLServerConnection) conn);
=======
        Connection conn = DriverManager.getConnection(connectionString);
        Statement stmt = conn.createStatement();

        try {
            stmt.executeLargeUpdate("drop table " + tableName);
        }
        catch (Exception ignored) {
        }
        try {
            stmt.executeLargeUpdate(
                    "create table " + tableName + " (c1_int int, c2_varchar varchar(20), c3_date datetime, c4_int int identity(1,1) primary key)");
        }
        catch (Exception ignored) {
        }
        // Regular Statement batch update
        expectedUpdateCounts = new long[] {1, -2, 1, -2, 1, -2};
        Statement batchStmt = conn.createStatement();
        batchStmt.addBatch(insertStmt);
        batchStmt.addBatch(warning);
        batchStmt.addBatch(insertStmt);
        batchStmt.addBatch(warning);
        batchStmt.addBatch(insertStmt);
        batchStmt.addBatch(warning);
        try {
            actualUpdateCounts = batchStmt.executeLargeBatch();
            actualExceptionText = "";
        }
        catch (BatchUpdateException bue) {
            actualUpdateCounts = bue.getLargeUpdateCounts();
            actualExceptionText = bue.getMessage();
            log.fine("BatchUpdateException occurred. Message:" + actualExceptionText);
        }
        finally {
            batchStmt.close();
        }
        log.fine("UpdateCounts:");
        for (long updateCount : actualUpdateCounts) {
            log.fine("" + updateCount + ",");
        }
        log.fine("");
        assertTrue(Arrays.equals(actualUpdateCounts, expectedUpdateCounts), TestResource.getResource("R_testInterleaved"));

        expectedUpdateCounts = new long[] {-3, 1, 1, 1};
        stmt.addBatch(error);
        stmt.addBatch(insertStmt);
        stmt.addBatch(insertStmt);
        stmt.addBatch(insertStmt);
        try {
            actualUpdateCounts = stmt.executeLargeBatch();
            actualExceptionText = "";
        }
        catch (BatchUpdateException bue) {
            actualUpdateCounts = bue.getLargeUpdateCounts();
            actualExceptionText = bue.getMessage();
        }
        log.fine("UpdateCounts:");
        for (long updateCount : actualUpdateCounts) {
            log.fine("" + updateCount + ",");
        }
        log.fine("");
        assertTrue(Arrays.equals(actualUpdateCounts, expectedUpdateCounts), TestResource.getResource("R_errorFollowInserts"));

        // 50280
        expectedUpdateCounts = new long[] {1, -3};
        stmt.addBatch(insertStmt);
        stmt.addBatch(error16);
        try {
            actualUpdateCounts = stmt.executeLargeBatch();
            actualExceptionText = "";
        }
        catch (BatchUpdateException bue) {
            actualUpdateCounts = bue.getLargeUpdateCounts();
            actualExceptionText = bue.getMessage();
        }
        for (long updateCount : actualUpdateCounts) {
            log.fine("" + updateCount + ",");
        }
        log.fine("");
        assertTrue(Arrays.equals(actualUpdateCounts, expectedUpdateCounts), TestResource.getResource("R_errorFollow50280"));

        // Test "soft" errors
        conn.setAutoCommit(false);
        stmt.addBatch(select);
        stmt.addBatch(insertStmt);
        stmt.addBatch(select);
        stmt.addBatch(insertStmt);
        try {
            stmt.executeLargeBatch();
            // Soft error test: executeLargeBatch unexpectedly succeeded
            assertEquals(false, true, TestResource.getResource("R_shouldThrowException"));
        }
        catch (BatchUpdateException bue) {
            // Soft error test: wrong error message in BatchUpdateException
            assertEquals("A result set was generated for update.", bue.getMessage(), TestResource.getResource("R_unexpectedExceptionContent"));
            // Soft error test: wrong update counts in BatchUpdateException
            assertEquals(Arrays.equals(bue.getLargeUpdateCounts(), new long[] {-3, 1, -3, 1}), true,
                    TestResource.getResource("R_incorrectUpdateCount"));
        }
        conn.rollback();

        // Defect 128801: Rollback (with conversion error) should throw SQLException
        stmt.addBatch(dateConversionError);
        stmt.addBatch(insertStmt);
        stmt.addBatch(insertStmt);
        stmt.addBatch(insertStmt);
        try {
            stmt.executeLargeBatch();
        }
        catch (BatchUpdateException bue) {
            assertThat(bue.getMessage(), containsString(TestResource.getResource("R_syntaxErrorDateConvert")));
        }
        catch (SQLException e) {
            assertThat(e.getMessage(), containsString(TestResource.getResource("R_dateConvertError")));
        }

        conn.setAutoCommit(true);

        // On SQL Azure, raising FATAL error by RAISERROR() is not supported and there is no way to
        // cut the current connection by a statement inside a SQL batch.
        // Details: Although one can simulate a fatal error (that cuts the connections) by dropping the database,
        // this simulation cannot be written entirely in TSQL (because it needs a new connection),
        // and thus it cannot be put into a TSQL batch and it is useless here.
        // So we have to skip the last scenario of this test case, i.e. "Test Severe (connection-closing) errors"
        // It is worthwhile to still execute the first 5 test scenarios of this test case, in order to have best test coverage.
        if (!DBConnection.isSqlAzure(DriverManager.getConnection(connectionString))) {
            // Test Severe (connection-closing) errors
            stmt.addBatch(error);
            stmt.addBatch(insertStmt);
            stmt.addBatch(warning);

            stmt.addBatch(insertStmt);
            stmt.addBatch(severe);
            stmt.addBatch(insertStmt);
            stmt.addBatch(insertStmt);
            try {
                stmt.executeLargeBatch();
                // Test fatal errors batch execution succeeded (should have failed)
                assertEquals(false, true, TestResource.getResource("R_shouldThrowException"));
            }
            catch (BatchUpdateException bue) {
                // Test fatal errors returned BatchUpdateException rather than SQLException
                assertEquals(false, true, TestResource.getResource("R_unexpectedException") + bue.getMessage());
>>>>>>> 405c704e
            }
            try (Statement stmt = conn.createStatement()) {

                try {
                    Utils.dropTableIfExists(tableName, stmt);
                }
                catch (Exception ignored) {
                }
                try {
                    stmt.executeLargeUpdate(
                            "create table " + tableName + " (c1_int int, c2_varchar varchar(20), c3_date datetime, c4_int int identity(1,1) primary key)");
                }
                catch (Exception ignored) {
                }
                // Regular Statement batch update
                expectedUpdateCounts = new long[] {1, -2, 1, -2, 1, -2};
                Statement batchStmt = conn.createStatement();
                batchStmt.addBatch(insertStmt);
                batchStmt.addBatch(warning);
                batchStmt.addBatch(insertStmt);
                batchStmt.addBatch(warning);
                batchStmt.addBatch(insertStmt);
                batchStmt.addBatch(warning);
                try {
                    actualUpdateCounts = batchStmt.executeLargeBatch();
                    actualExceptionText = "";
                }
                catch (BatchUpdateException bue) {
                    actualUpdateCounts = bue.getLargeUpdateCounts();
                    actualExceptionText = bue.getMessage();
                    log.fine("BatchUpdateException occurred. Message:" + actualExceptionText);
                }
                finally {
                    batchStmt.close();
                }
                log.fine("UpdateCounts:");
                for (long updateCount : actualUpdateCounts) {
                    log.fine("" + updateCount + ",");
                }
                log.fine("");
                assertTrue(Arrays.equals(actualUpdateCounts, expectedUpdateCounts), TestResource.getResource("R_testInterleaved"));

                expectedUpdateCounts = new long[] {-3, 1, 1, 1};
                stmt.addBatch(error);
                stmt.addBatch(insertStmt);
                stmt.addBatch(insertStmt);
                stmt.addBatch(insertStmt);
                try {
                    actualUpdateCounts = stmt.executeLargeBatch();
                    actualExceptionText = "";
                }
                catch (BatchUpdateException bue) {
                    actualUpdateCounts = bue.getLargeUpdateCounts();
                    actualExceptionText = bue.getMessage();
                }
                log.fine("UpdateCounts:");
                for (long updateCount : actualUpdateCounts) {
                    log.fine("" + updateCount + ",");
                }
                log.fine("");
                assertTrue(Arrays.equals(actualUpdateCounts, expectedUpdateCounts), TestResource.getResource("R_errorFollowInserts"));

                // 50280
                expectedUpdateCounts = new long[] {1, -3};
                stmt.addBatch(insertStmt);
                stmt.addBatch(error16);
                try {
                    actualUpdateCounts = stmt.executeLargeBatch();
                    actualExceptionText = "";
                }
                catch (BatchUpdateException bue) {
                    actualUpdateCounts = bue.getLargeUpdateCounts();
                    actualExceptionText = bue.getMessage();
                }
                for (long updateCount : actualUpdateCounts) {
                    log.fine("" + updateCount + ",");
                }
                log.fine("");
                assertTrue(Arrays.equals(actualUpdateCounts, expectedUpdateCounts), TestResource.getResource("R_errorFollow50280"));

                // Test "soft" errors
                conn.setAutoCommit(false);
                stmt.addBatch(select);
                stmt.addBatch(insertStmt);
                stmt.addBatch(select);
                stmt.addBatch(insertStmt);
                try {
                    stmt.executeLargeBatch();
                    // Soft error test: executeLargeBatch unexpectedly succeeded
                    assertEquals(false, true, TestResource.getResource("R_shouldThrowException"));
                }
                catch (BatchUpdateException bue) {
                    // Soft error test: wrong error message in BatchUpdateException
                    assertEquals("A result set was generated for update.", bue.getMessage(), TestResource.getResource("R_unexpectedExceptionContent"));
                    // Soft error test: wrong update counts in BatchUpdateException
                    assertEquals(Arrays.equals(bue.getLargeUpdateCounts(), new long[] {-3, 1, -3, 1}), true,
                            TestResource.getResource("R_incorrectUpdateCount"));
                }
                conn.rollback();

                // Defect 128801: Rollback (with conversion error) should throw SQLException
                stmt.addBatch(dateConversionError);
                stmt.addBatch(insertStmt);
                stmt.addBatch(insertStmt);
                stmt.addBatch(insertStmt);
                try {
                    stmt.executeLargeBatch();
                }
                catch (BatchUpdateException bue) {
                    assertThat(bue.getMessage(), containsString(TestResource.getResource("R_syntaxErrorDateConvert")));
                }
                catch (SQLException e) {
                    assertThat(e.getMessage(), containsString(TestResource.getResource("R_dateConvertError")));
                }

<<<<<<< HEAD
                conn.setAutoCommit(true);

                // On SQL Azure, raising FATAL error by RAISERROR() is not supported and there is no way to
                // cut the current connection by a statement inside a SQL batch.
                // Details: Although one can simulate a fatal error (that cuts the connections) by dropping the database,
                // this simulation cannot be written entirely in TSQL (because it needs a new connection),
                // and thus it cannot be put into a TSQL batch and it is useless here.
                // So we have to skip the last scenario of this test case, i.e. "Test Severe (connection-closing) errors"
                // It is worthwhile to still execute the first 5 test scenarios of this test case, in order to have best test coverage.
                if (!DBConnection.isSqlAzure(DriverManager.getConnection(connectionString))) {
                    // Test Severe (connection-closing) errors
                    stmt.addBatch(error);
                    stmt.addBatch(insertStmt);
                    stmt.addBatch(warning);

                    stmt.addBatch(insertStmt);
                    stmt.addBatch(severe);
                    stmt.addBatch(insertStmt);
                    stmt.addBatch(insertStmt);
                    try {
                        stmt.executeLargeBatch();
                        // Test fatal errors batch execution succeeded (should have failed)
                        assertEquals(false, true, TestResource.getResource("R_shouldThrowException"));
                    }
                    catch (BatchUpdateException bue) {
                        // Test fatal errors returned BatchUpdateException rather than SQLException
                        assertEquals(false, true, TestResource.getResource("R_unexpectedException") + bue.getMessage());
                    }
                    catch (SQLException e) {
                        actualExceptionText = e.getMessage();

                        if (actualExceptionText.endsWith("reset")) {
                            assertTrue(actualExceptionText.equalsIgnoreCase("Connection reset"), TestResource.getResource("R_unexpectedExceptionContent") + ": " + actualExceptionText);
                        }
                        else {
                            assertTrue(actualExceptionText.equalsIgnoreCase("raiserror level 20"), TestResource.getResource("R_unexpectedExceptionContent") + ": " + actualExceptionText);

                        }
                    }
                }
=======
                if (actualExceptionText.endsWith("reset")) {
                    assertTrue(actualExceptionText.equalsIgnoreCase("Connection reset"), TestResource.getResource("R_unexpectedExceptionContent") + ": " + actualExceptionText);
                }
                else {
                    assertTrue(actualExceptionText.equalsIgnoreCase("raiserror level 20"), TestResource.getResource("R_unexpectedExceptionContent") + ": " + actualExceptionText);
>>>>>>> 405c704e

                try {
                    stmt.executeLargeUpdate("drop table " + tableName);
                }
                catch (Exception ignored) {
                }
            }
        }
    }
    
    private void modifyConnectionForBulkCopyAPI(SQLServerConnection con) throws Exception {
        Field f1 = SQLServerConnection.class.getDeclaredField("isAzureDW");
        f1.setAccessible(true);
        f1.set(con, true);
        
        con.setUseBulkCopyForBatchInsert(true);
    }
}<|MERGE_RESOLUTION|>--- conflicted
+++ resolved
@@ -29,10 +29,7 @@
 import org.junit.platform.runner.JUnitPlatform;
 import org.junit.runner.RunWith;
 
-<<<<<<< HEAD
 import com.microsoft.sqlserver.jdbc.SQLServerConnection;
-=======
->>>>>>> 405c704e
 import com.microsoft.sqlserver.jdbc.TestResource;
 import com.microsoft.sqlserver.testframework.AbstractSQLGenerator;
 import com.microsoft.sqlserver.testframework.AbstractTest;
@@ -136,7 +133,6 @@
             if (mode.equalsIgnoreCase("bulkcopy")) {
                 modifyConnectionForBulkCopyAPI((SQLServerConnection) conn);
             }
-<<<<<<< HEAD
             try (Statement stmt = conn.createStatement()) {
                 
                 try {
@@ -299,153 +295,12 @@
                     stmt.executeUpdate("drop table " + tableName);
                 }
                 catch (Exception ignored) {
-=======
-        }
-        finally {
-            batchStmt.close();
-        }
-        if (log.isLoggable(Level.FINE)) {
-            log.fine("UpdateCounts:");
-        }
-        for (int updateCount : actualUpdateCounts) {
-            log.fine("" + updateCount + ",");
-        }
-        log.fine("");
-        assertTrue(Arrays.equals(actualUpdateCounts, expectedUpdateCounts), TestResource.getResource("R_testInterleaved"));
-
-        expectedUpdateCounts = new int[] {-3, 1, 1, 1};
-        stmt.addBatch(error);
-        stmt.addBatch(insertStmt);
-        stmt.addBatch(insertStmt);
-        stmt.addBatch(insertStmt);
-        try {
-            actualUpdateCounts = stmt.executeBatch();
-            actualExceptionText = "";
-        }
-        catch (BatchUpdateException bue) {
-            actualUpdateCounts = bue.getUpdateCounts();
-            actualExceptionText = bue.getMessage();
-        }
-        log.fine("UpdateCounts:");
-        for (int updateCount : actualUpdateCounts) {
-            log.fine("" + updateCount + ",");
-        }
-        log.fine("");
-        assertTrue(Arrays.equals(actualUpdateCounts, expectedUpdateCounts), TestResource.getResource("R_errorFollowInserts"));
-        // 50280
-        expectedUpdateCounts = new int[] {1, -3};
-        stmt.addBatch(insertStmt);
-        stmt.addBatch(error16);
-        try {
-            actualUpdateCounts = stmt.executeBatch();
-            actualExceptionText = "";
-        }
-        catch (BatchUpdateException bue) {
-            actualUpdateCounts = bue.getUpdateCounts();
-            actualExceptionText = bue.getMessage();
-        }
-        for (int updateCount : actualUpdateCounts) {
-            log.fine("" + updateCount + ",");
-        }
-        log.fine("");
-        assertTrue(Arrays.equals(actualUpdateCounts, expectedUpdateCounts), TestResource.getResource("R_errorFollow50280"));
-
-        // Test "soft" errors
-        conn.setAutoCommit(false);
-        stmt.addBatch(select);
-        stmt.addBatch(insertStmt);
-        stmt.addBatch(select);
-        stmt.addBatch(insertStmt);
-        try {
-            stmt.executeBatch();
-            // Soft error test: executeBatch unexpectedly succeeded
-            assertEquals(true, false, TestResource.getResource("R_shouldThrowException"));
-        }
-        catch (BatchUpdateException bue) {
-            assertEquals("A result set was generated for update.", bue.getMessage(), TestResource.getResource("R_unexpectedExceptionContent"));
-            assertEquals(Arrays.equals(bue.getUpdateCounts(), new int[] {-3, 1, -3, 1}), true,
-                    TestResource.getResource("R_incorrectUpdateCount"));
-        }
-        conn.rollback();
-
-        // Defect 128801: Rollback (with conversion error) should throw SQLException
-        stmt.addBatch(dateConversionError);
-        stmt.addBatch(insertStmt);
-        stmt.addBatch(insertStmt);
-        stmt.addBatch(insertStmt);
-        try {
-            stmt.executeBatch();
-        }
-        catch (BatchUpdateException bue) {
-            assertThat(bue.getMessage(), containsString(TestResource.getResource("R_syntaxErrorDateConvert")));
-            // CTestLog.CompareStartsWith(bue.getMessage(), "Syntax error converting date", "Transaction rollback with conversion error threw wrong
-            // BatchUpdateException");
-        }
-        catch (SQLException e) {
-            assertThat(e.getMessage(), containsString(TestResource.getResource("R_dateConvertError")));
-            // CTestLog.CompareStartsWith(e.getMessage(), "Conversion failed when converting date", "Transaction rollback with conversion error threw
-            // wrong SQLException");
-        }
-
-        conn.setAutoCommit(true);
-
-        // On SQL Azure, raising FATAL error by RAISERROR() is not supported and there is no way to
-        // cut the current connection by a statement inside a SQL batch.
-        // Details: Although one can simulate a fatal error (that cuts the connections) by dropping the database,
-        // this simulation cannot be written entirely in TSQL (because it needs a new connection),
-        // and thus it cannot be put into a TSQL batch and it is useless here.
-        // So we have to skip the last scenario of this test case, i.e. "Test Severe (connection-closing) errors"
-        // It is worthwhile to still execute the first 5 test scenarios of this test case, in order to have best test coverage.
-        if (!DBConnection.isSqlAzure(conn)) {
-            // Test Severe (connection-closing) errors
-            stmt.addBatch(error);
-            stmt.addBatch(insertStmt);
-            stmt.addBatch(warning);
-            // TODO Removed until ResultSet refactoring task (45832) is complete.
-            // stmt.addBatch(select); // error: select not permitted in batch
-            stmt.addBatch(insertStmt);
-            stmt.addBatch(severe);
-            stmt.addBatch(insertStmt);
-            stmt.addBatch(insertStmt);
-            try {
-                stmt.executeBatch();
-                // Test fatal errors batch execution succeeded (should have failed)
-                assertEquals(false, true, TestResource.getResource("R_shouldThrowException"));
+                }
             }
-            catch (BatchUpdateException bue) {
-                // Test fatal errors returned BatchUpdateException rather than SQLException
-                assertEquals(false, true, TestResource.getResource("R_unexpectedException") + bue.getMessage());
-
-            }
-            catch (SQLException e) {
-                actualExceptionText = e.getMessage();
-
-                if (actualExceptionText.endsWith("reset")) {
-                    assertTrue(actualExceptionText.equalsIgnoreCase("Connection reset"), TestResource.getResource("R_unexpectedExceptionContent") + ": " + actualExceptionText);
-                }
-                else {
-                    assertTrue(actualExceptionText.equalsIgnoreCase("raiserror level 20"), TestResource.getResource("R_unexpectedExceptionContent") + ": " + actualExceptionText);
->>>>>>> 405c704e
-                }
-            }
-
         }
     }
     
     private void Repro47239largeInternal(String mode) throws Exception {
-
-<<<<<<< HEAD
-=======
-    /**
-     * Tests large methods, supported in 42
-     * 
-     * @throws Exception
-     */
-    @Test
-    @DisplayName("Regression test for using 'large' methods")
-    public void Repro47239large() throws Exception {
-
->>>>>>> 405c704e
         assumeTrue("JDBC42".equals(Utils.getConfiguredProperty("JDBC_Version")), TestResource.getResource("R_incompatJDBC"));
         // the DBConnection for detecting whether the server is SQL Azure or SQL Server.
         con = DriverManager.getConnection(connectionString);
@@ -478,155 +333,10 @@
 
         // SQL Server 2005 driver
         Class.forName("com.microsoft.sqlserver.jdbc.SQLServerDriver");
-<<<<<<< HEAD
         
         try (Connection conn = DriverManager.getConnection(connectionString)) {
             if (mode.equalsIgnoreCase("bulkcopy")) {
                 modifyConnectionForBulkCopyAPI((SQLServerConnection) conn);
-=======
-        Connection conn = DriverManager.getConnection(connectionString);
-        Statement stmt = conn.createStatement();
-
-        try {
-            stmt.executeLargeUpdate("drop table " + tableName);
-        }
-        catch (Exception ignored) {
-        }
-        try {
-            stmt.executeLargeUpdate(
-                    "create table " + tableName + " (c1_int int, c2_varchar varchar(20), c3_date datetime, c4_int int identity(1,1) primary key)");
-        }
-        catch (Exception ignored) {
-        }
-        // Regular Statement batch update
-        expectedUpdateCounts = new long[] {1, -2, 1, -2, 1, -2};
-        Statement batchStmt = conn.createStatement();
-        batchStmt.addBatch(insertStmt);
-        batchStmt.addBatch(warning);
-        batchStmt.addBatch(insertStmt);
-        batchStmt.addBatch(warning);
-        batchStmt.addBatch(insertStmt);
-        batchStmt.addBatch(warning);
-        try {
-            actualUpdateCounts = batchStmt.executeLargeBatch();
-            actualExceptionText = "";
-        }
-        catch (BatchUpdateException bue) {
-            actualUpdateCounts = bue.getLargeUpdateCounts();
-            actualExceptionText = bue.getMessage();
-            log.fine("BatchUpdateException occurred. Message:" + actualExceptionText);
-        }
-        finally {
-            batchStmt.close();
-        }
-        log.fine("UpdateCounts:");
-        for (long updateCount : actualUpdateCounts) {
-            log.fine("" + updateCount + ",");
-        }
-        log.fine("");
-        assertTrue(Arrays.equals(actualUpdateCounts, expectedUpdateCounts), TestResource.getResource("R_testInterleaved"));
-
-        expectedUpdateCounts = new long[] {-3, 1, 1, 1};
-        stmt.addBatch(error);
-        stmt.addBatch(insertStmt);
-        stmt.addBatch(insertStmt);
-        stmt.addBatch(insertStmt);
-        try {
-            actualUpdateCounts = stmt.executeLargeBatch();
-            actualExceptionText = "";
-        }
-        catch (BatchUpdateException bue) {
-            actualUpdateCounts = bue.getLargeUpdateCounts();
-            actualExceptionText = bue.getMessage();
-        }
-        log.fine("UpdateCounts:");
-        for (long updateCount : actualUpdateCounts) {
-            log.fine("" + updateCount + ",");
-        }
-        log.fine("");
-        assertTrue(Arrays.equals(actualUpdateCounts, expectedUpdateCounts), TestResource.getResource("R_errorFollowInserts"));
-
-        // 50280
-        expectedUpdateCounts = new long[] {1, -3};
-        stmt.addBatch(insertStmt);
-        stmt.addBatch(error16);
-        try {
-            actualUpdateCounts = stmt.executeLargeBatch();
-            actualExceptionText = "";
-        }
-        catch (BatchUpdateException bue) {
-            actualUpdateCounts = bue.getLargeUpdateCounts();
-            actualExceptionText = bue.getMessage();
-        }
-        for (long updateCount : actualUpdateCounts) {
-            log.fine("" + updateCount + ",");
-        }
-        log.fine("");
-        assertTrue(Arrays.equals(actualUpdateCounts, expectedUpdateCounts), TestResource.getResource("R_errorFollow50280"));
-
-        // Test "soft" errors
-        conn.setAutoCommit(false);
-        stmt.addBatch(select);
-        stmt.addBatch(insertStmt);
-        stmt.addBatch(select);
-        stmt.addBatch(insertStmt);
-        try {
-            stmt.executeLargeBatch();
-            // Soft error test: executeLargeBatch unexpectedly succeeded
-            assertEquals(false, true, TestResource.getResource("R_shouldThrowException"));
-        }
-        catch (BatchUpdateException bue) {
-            // Soft error test: wrong error message in BatchUpdateException
-            assertEquals("A result set was generated for update.", bue.getMessage(), TestResource.getResource("R_unexpectedExceptionContent"));
-            // Soft error test: wrong update counts in BatchUpdateException
-            assertEquals(Arrays.equals(bue.getLargeUpdateCounts(), new long[] {-3, 1, -3, 1}), true,
-                    TestResource.getResource("R_incorrectUpdateCount"));
-        }
-        conn.rollback();
-
-        // Defect 128801: Rollback (with conversion error) should throw SQLException
-        stmt.addBatch(dateConversionError);
-        stmt.addBatch(insertStmt);
-        stmt.addBatch(insertStmt);
-        stmt.addBatch(insertStmt);
-        try {
-            stmt.executeLargeBatch();
-        }
-        catch (BatchUpdateException bue) {
-            assertThat(bue.getMessage(), containsString(TestResource.getResource("R_syntaxErrorDateConvert")));
-        }
-        catch (SQLException e) {
-            assertThat(e.getMessage(), containsString(TestResource.getResource("R_dateConvertError")));
-        }
-
-        conn.setAutoCommit(true);
-
-        // On SQL Azure, raising FATAL error by RAISERROR() is not supported and there is no way to
-        // cut the current connection by a statement inside a SQL batch.
-        // Details: Although one can simulate a fatal error (that cuts the connections) by dropping the database,
-        // this simulation cannot be written entirely in TSQL (because it needs a new connection),
-        // and thus it cannot be put into a TSQL batch and it is useless here.
-        // So we have to skip the last scenario of this test case, i.e. "Test Severe (connection-closing) errors"
-        // It is worthwhile to still execute the first 5 test scenarios of this test case, in order to have best test coverage.
-        if (!DBConnection.isSqlAzure(DriverManager.getConnection(connectionString))) {
-            // Test Severe (connection-closing) errors
-            stmt.addBatch(error);
-            stmt.addBatch(insertStmt);
-            stmt.addBatch(warning);
-
-            stmt.addBatch(insertStmt);
-            stmt.addBatch(severe);
-            stmt.addBatch(insertStmt);
-            stmt.addBatch(insertStmt);
-            try {
-                stmt.executeLargeBatch();
-                // Test fatal errors batch execution succeeded (should have failed)
-                assertEquals(false, true, TestResource.getResource("R_shouldThrowException"));
-            }
-            catch (BatchUpdateException bue) {
-                // Test fatal errors returned BatchUpdateException rather than SQLException
-                assertEquals(false, true, TestResource.getResource("R_unexpectedException") + bue.getMessage());
->>>>>>> 405c704e
             }
             try (Statement stmt = conn.createStatement()) {
 
@@ -742,7 +452,6 @@
                     assertThat(e.getMessage(), containsString(TestResource.getResource("R_dateConvertError")));
                 }
 
-<<<<<<< HEAD
                 conn.setAutoCommit(true);
 
                 // On SQL Azure, raising FATAL error by RAISERROR() is not supported and there is no way to
@@ -783,13 +492,6 @@
                         }
                     }
                 }
-=======
-                if (actualExceptionText.endsWith("reset")) {
-                    assertTrue(actualExceptionText.equalsIgnoreCase("Connection reset"), TestResource.getResource("R_unexpectedExceptionContent") + ": " + actualExceptionText);
-                }
-                else {
-                    assertTrue(actualExceptionText.equalsIgnoreCase("raiserror level 20"), TestResource.getResource("R_unexpectedExceptionContent") + ": " + actualExceptionText);
->>>>>>> 405c704e
 
                 try {
                     stmt.executeLargeUpdate("drop table " + tableName);
